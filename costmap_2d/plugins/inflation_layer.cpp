#include<costmap_2d/inflation_layer.h>
#include<costmap_2d/costmap_math.h>
#include<costmap_2d/footprint.h>
#include <pluginlib/class_list_macros.h>

PLUGINLIB_EXPORT_CLASS(costmap_2d::InflationLayer, costmap_2d::Layer)
using costmap_2d::LETHAL_OBSTACLE;
using costmap_2d::INSCRIBED_INFLATED_OBSTACLE;
using costmap_2d::NO_INFORMATION;

namespace costmap_2d
{

void InflationLayer::onInitialize()
{
  ros::NodeHandle nh("~/" + name_), g_nh;
  current_ = true;
  seen_ = NULL;
  need_reinflation_ = false;
  matchSize();

  dsrv_ = new dynamic_reconfigure::Server<costmap_2d::InflationPluginConfig>(ros::NodeHandle("~/" + name_));
  dynamic_reconfigure::Server<costmap_2d::InflationPluginConfig>::CallbackType cb = boost::bind(
      &InflationLayer::reconfigureCB, this, _1, _2);
  dsrv_->setCallback(cb);
}

void InflationLayer::reconfigureCB(costmap_2d::InflationPluginConfig &config, uint32_t level)
{
  if (weight_ != config.cost_scaling_factor || inflation_radius_ != config.inflation_radius)
  {
    inflation_radius_ = config.inflation_radius;
    cell_inflation_radius_ = cellDistance(inflation_radius_);
    weight_ = config.cost_scaling_factor;
    need_reinflation_ = true;
    computeCaches();
  }
  enabled_ = config.enabled;
}

void InflationLayer::matchSize()
{
  costmap_2d::Costmap2D* costmap = layered_costmap_->getCostmap();
  resolution_ = costmap->getResolution();
  cell_inflation_radius_ = cellDistance(inflation_radius_);
  computeCaches();

  unsigned int size_x = costmap->getSizeInCellsX(), size_y = costmap->getSizeInCellsY();
  if (seen_)
    delete seen_;
  seen_ = new bool[size_x * size_y];
}

void InflationLayer::updateBounds(double origin_x, double origin_y, double origin_yaw, double* min_x,
                                           double* min_y, double* max_x, double* max_y)
{
  if (!enabled_)
    return;
  //make sure the inflation queue is empty at the beginning of the cycle (should always be true)
  ROS_ASSERT_MSG(inflation_queue_.empty(), "The inflation queue must be empty at the beginning of inflation");

  if( need_reinflation_ )
  {
    // For some reason when I make these -<double>::max() it does not
    // work with Costmap2D::worldToMapEnforceBounds(), so I'm using
    // -<float>::max() instead.
    *min_x = -std::numeric_limits<float>::max();
    *min_y = -std::numeric_limits<float>::max();
    *max_x = std::numeric_limits<float>::max();
    *max_y = std::numeric_limits<float>::max();
    need_reinflation_ = false;
  }
}

void InflationLayer::onFootprintChanged()
{
  const std::vector<geometry_msgs::Point>& footprint_spec = getFootprint();
  //now we need to compute the inscribed/circumscribed radius of the robot from the footprint specification
  costmap_2d::calculateMinAndMaxDistances(footprint_spec, inscribed_radius_, circumscribed_radius_);
  // TODO: Set circumscribed_cost
  cell_inflation_radius_ = cellDistance(inflation_radius_);
  ROS_INFO("InflationLayer::onFootprintChanged(): num footprint points: %lu, inscribed_radius_ = %.3f",
           footprint_spec.size(), inscribed_radius_);
  computeCaches();
  need_reinflation_ = true;
  ROS_DEBUG("Inscribed: %f    Circumscribed: %f     Inflation: %f", inscribed_radius_, circumscribed_radius_, inflation_radius_);
}

void InflationLayer::updateCosts(costmap_2d::Costmap2D& master_grid, int min_i, int min_j, int max_i,
                                          int max_j)
{
  if (!enabled_)
    return;
  unsigned char* master_array = master_grid.getCharMap();
  unsigned int size_x = master_grid.getSizeInCellsX(), size_y = master_grid.getSizeInCellsY();

  memset(seen_, false, size_x * size_y * sizeof(bool));

  // We need to include in the inflation cells outside the bounding
  // box min_i...max_j, by the amount cell_inflation_radius_.  Cells
  // up to that distance outside the box can still influence the costs
  // stored in cells inside the box.
  min_i -= cell_inflation_radius_;
  min_j -= cell_inflation_radius_;
  max_i += cell_inflation_radius_;
  max_j += cell_inflation_radius_;

  min_i = std::max( 0, min_i );
  min_j = std::max( 0, min_j );
  max_i = std::min( int( size_x  ), max_i );
  max_j = std::min( int( size_y  ), max_j );

  for (int j = min_j; j < max_j; j++)
  {
    for (int i = min_i; i < max_i; i++)
    {
      int index = master_grid.getIndex(i, j);
      unsigned char cost = master_array[index];
      if (cost == LETHAL_OBSTACLE)
      {
        enqueue(master_array, index, i, j, i, j);
      }
    }
  }

  while (!inflation_queue_.empty())
  {
    //get the highest priority cell and pop it off the priority queue
    const CellData& current_cell = inflation_queue_.top();

    unsigned int index = current_cell.index_;
    unsigned int mx = current_cell.x_;
    unsigned int my = current_cell.y_;
    unsigned int sx = current_cell.src_x_;
    unsigned int sy = current_cell.src_y_;

    //attempt to put the neighbors of the current cell onto the queue
    if (mx > 0)
      enqueue(master_array, index - 1, mx - 1, my, sx, sy);
    if (my > 0)
      enqueue(master_array, index - size_x, mx, my - 1, sx, sy);
    if (mx < size_x - 1)
      enqueue(master_array, index + 1, mx + 1, my, sx, sy);
    if (my < size_y - 1)
      enqueue(master_array, index + size_x, mx, my + 1, sx, sy);

    //remove the current cell from the priority queue
    inflation_queue_.pop();
  }
}

/**
 * @brief  Given an index of a cell in the costmap, place it into a priority queue for obstacle inflation
 * @param  index The index of the cell
 * @param  mx The x coordinate of the cell (can be computed from the index, but saves time to store it)
 * @param  my The y coordinate of the cell (can be computed from the index, but saves time to store it)
 * @param  src_x The x index of the obstacle point inflation started at
 * @param  src_y The y index of the obstacle point inflation started at
 */
inline void InflationLayer::enqueue(unsigned char* grid, unsigned int index, unsigned int mx, unsigned int my,
                                            unsigned int src_x, unsigned int src_y)
{

  //set the cost of the cell being inserted
  if (!seen_[index])
  {
    //we compute our distance table one cell further than the inflation radius dictates so we can make the check below
    double distance = distanceLookup(mx, my, src_x, src_y);

    //we only want to put the cell in the queue if it is within the inflation radius of the obstacle point
    if (distance > cell_inflation_radius_)
      return;

    //assign the cost associated with the distance from an obstacle to the cell
    unsigned char cost = costLookup(mx, my, src_x, src_y);
    unsigned char old_cost = grid[index];

    if (old_cost == NO_INFORMATION && cost >= INSCRIBED_INFLATED_OBSTACLE)
      grid[index] = cost;
    else
      grid[index] = std::max(old_cost, cost);
    //push the cell data onto the queue and mark
    seen_[index] = true;
    CellData data(distance, index, mx, my, src_x, src_y);
    inflation_queue_.push(data);
  }
}

void InflationLayer::computeCaches()
{
  //based on the inflation radius... compute distance and cost caches
  cached_costs_ = new unsigned char*[cell_inflation_radius_ + 2];
  cached_distances_ = new double*[cell_inflation_radius_ + 2];
  for (unsigned int i = 0; i <= cell_inflation_radius_ + 1; ++i)
  {
    cached_costs_[i] = new unsigned char[cell_inflation_radius_ + 2];
    cached_distances_[i] = new double[cell_inflation_radius_ + 2];
    for (unsigned int j = 0; j <= cell_inflation_radius_ + 1; ++j)
    {
      cached_distances_[i][j] = sqrt(i * i + j * j);
      cached_costs_[i][j] = computeCost(cached_distances_[i][j]);
    }
  }
}

void InflationLayer::deleteKernels()
{
  if (cached_distances_ != NULL)
  {
    for (unsigned int i = 0; i <= cell_inflation_radius_ + 1; ++i)
    {
      delete[] cached_distances_[i];
    }
    delete[] cached_distances_;
  }

  if (cached_costs_ != NULL)
  {
    for (unsigned int i = 0; i <= cell_inflation_radius_ + 1; ++i)
    {
      delete[] cached_costs_[i];
    }
    delete[] cached_costs_;
  }
}
<<<<<<< HEAD
}
=======

} // end namespace costmap_2d
>>>>>>> 4e789b01
<|MERGE_RESOLUTION|>--- conflicted
+++ resolved
@@ -223,9 +223,5 @@
     delete[] cached_costs_;
   }
 }
-<<<<<<< HEAD
-}
-=======
-
-} // end namespace costmap_2d
->>>>>>> 4e789b01
+
+} // end namespace costmap_2d